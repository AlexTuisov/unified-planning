--- conflicted
+++ resolved
@@ -33,11 +33,7 @@
         with:
           repository: aiplan4eu/up-tamer
           path: up-tamer
-<<<<<<< HEAD
-          ref: "eb35e71b0ee54547f0af85fbd13e1adc938de533"
-=======
           ref: "509f3e83adc1580a45d8143cacb747025fed51c3"
->>>>>>> 6e402bf9
 
       - name: Install Tamer unified-planning interface
         run: python3 -m pip install up-tamer/
